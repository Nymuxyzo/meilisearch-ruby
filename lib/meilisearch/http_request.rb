# frozen_string_literal: true

require 'httparty'
require 'meilisearch/error'

module MeiliSearch
  class HTTPRequest
    include HTTParty

    attr_reader :options

    def initialize(url, api_key = nil, options = {})
      @base_url = url
      @api_key = api_key
      @options = merge_options({
                                 timeout: 1,
                                 max_retries: 0,
                                 headers: build_default_options_headers(api_key),
                                 transform_body?: true
                               }, options)
    end

    def http_get(relative_path = '', query_params = {})
      send_request(
        proc { |path, config| self.class.get(path, config) },
        relative_path,
        query_params: query_params,
        options: remove_options_header(@options, 'Content-Type')
      )
    end

    def http_post(relative_path = '', body = nil, query_params = nil, options = {})
      send_request(
        proc { |path, config| self.class.post(path, config) },
        relative_path,
        query_params: query_params,
        body: body,
        options: merge_options(@options, options)
      )
    end

    def http_put(relative_path = '', body = nil, query_params = nil)
      send_request(
        proc { |path, config| self.class.put(path, config) },
        relative_path,
        query_params: query_params,
        body: body,
        options: @options
      )
    end

    def http_delete(relative_path = '')
      send_request(
        proc { |path, config| self.class.delete(path, config) },
        relative_path,
        options: remove_options_header(@options, 'Content-Type')
      )
    end

    private

<<<<<<< HEAD
    def build_default_options_headers(api_key = nil)
      {
        'Content-Type' => 'application/json',
        'X-Meili-API-Key' => api_key
      }.compact
    end

    def merge_options(default_options, added_options = {})
      default_cloned_headers = default_options[:headers].clone
      merged_options = default_options.merge(added_options)
      merged_options[:headers] = default_cloned_headers.merge(added_options[:headers]) if added_options.key?(:headers)
      merged_options
    end

    def remove_options_header(options, key)
      cloned_options = clone_options(options)
      cloned_options[:headers].tap { |headers| headers.delete(key) }
      cloned_options
    end

    def clone_options(options)
      cloned_options = options.clone
      cloned_options[:headers] = options[:headers].clone
      cloned_options
    end

    SNAKE_CASE = /[^a-zA-Z0-9]+(.)/.freeze

    def send_request(http_method, relative_path, query_params: nil, body: nil, options: {})
      config = http_config(query_params, body, options)
=======
    def send_request(http_method, relative_path, query_params: nil, body: nil, headers: nil)
      config = http_config(query_params, body, headers)
>>>>>>> c0bfc68b
      begin
        response = http_method.call(@base_url + relative_path, config)
      rescue Errno::ECONNREFUSED => e
        raise CommunicationError, e.message
      end
      validate(response)
    end

<<<<<<< HEAD
    def http_config(query_params, body, options)
      body = transform_attributes(body).to_json if options[:transform_body?] == true
=======
    def http_config(query_params, body, headers)
>>>>>>> c0bfc68b
      {
        headers: options[:headers],
        query: query_params,
<<<<<<< HEAD
        body: body,
        timeout: options[:timeout],
        max_retries: options[:max_retries]
=======
        body: body.to_json,
        timeout: @options[:timeout] || 1,
        max_retries: @options[:max_retries] || 0
>>>>>>> c0bfc68b
      }.compact
    end

    def validate(response)
      raise ApiError.new(response.code, response.message, response.body) unless response.success?

      response.parsed_response
    end
  end
end<|MERGE_RESOLUTION|>--- conflicted
+++ resolved
@@ -59,7 +59,6 @@
 
     private
 
-<<<<<<< HEAD
     def build_default_options_headers(api_key = nil)
       {
         'Content-Type' => 'application/json',
@@ -86,14 +85,8 @@
       cloned_options
     end
 
-    SNAKE_CASE = /[^a-zA-Z0-9]+(.)/.freeze
-
     def send_request(http_method, relative_path, query_params: nil, body: nil, options: {})
       config = http_config(query_params, body, options)
-=======
-    def send_request(http_method, relative_path, query_params: nil, body: nil, headers: nil)
-      config = http_config(query_params, body, headers)
->>>>>>> c0bfc68b
       begin
         response = http_method.call(@base_url + relative_path, config)
       rescue Errno::ECONNREFUSED => e
@@ -102,24 +95,14 @@
       validate(response)
     end
 
-<<<<<<< HEAD
     def http_config(query_params, body, options)
-      body = transform_attributes(body).to_json if options[:transform_body?] == true
-=======
-    def http_config(query_params, body, headers)
->>>>>>> c0bfc68b
+      body = body.to_json if options[:transform_body?] == true
       {
         headers: options[:headers],
         query: query_params,
-<<<<<<< HEAD
         body: body,
         timeout: options[:timeout],
         max_retries: options[:max_retries]
-=======
-        body: body.to_json,
-        timeout: @options[:timeout] || 1,
-        max_retries: @options[:max_retries] || 0
->>>>>>> c0bfc68b
       }.compact
     end
 
