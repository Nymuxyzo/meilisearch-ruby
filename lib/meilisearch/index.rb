# frozen_string_literal: true

require 'meilisearch/http_request'

module MeiliSearch
  class Index < HTTPRequest
    attr_reader :uid, :primary_key, :created_at, :updated_at

    def initialize(index_uid, url, api_key = nil, primary_key = nil, options = {})
      @uid = index_uid
      @primary_key = primary_key
      super(url, api_key, options)
    end

    def fetch_info
      index_hash = http_get indexes_path(id: @uid)
      set_base_properties index_hash
      self
    end

    def fetch_primary_key
      fetch_info.primary_key
    end
    alias get_primary_key fetch_primary_key

    def fetch_raw_info
      index_hash = http_get indexes_path(id: @uid)
      set_base_properties index_hash
      index_hash
    end

    def update(body)
      http_patch indexes_path(id: @uid), Utils.transform_attributes(body)
    end

    alias update_index update

    def delete
      http_delete indexes_path(id: @uid)
    end
    alias delete_index delete

    def indexes_path(id: nil)
      "/indexes/#{id}"
    end
    private :indexes_path

    def set_base_properties(index_hash)
      @primary_key = index_hash['primaryKey']
      @created_at = Time.parse(index_hash['createdAt'])
      @updated_at = Time.parse(index_hash['updatedAt'])
    end
    private :set_base_properties

    ### DOCUMENTS

    def document(document_id, fields: nil)
      encode_document = URI.encode_www_form_component(document_id)
      body = { fields: fields&.join(',') }.compact

      http_get("/indexes/#{@uid}/documents/#{encode_document}", body)
    end
    alias get_document document
    alias get_one_document document

    # Public: Retrieve documents from a index.
    #
    # options - The hash options used to refine the selection (default: {}):
    #           :limit  - Number of documents to return (optional).
    #           :offset - Number of documents to skip (optional).
    #           :fields - Array of document attributes to show (optional).
    #           :filter - Filter queries by an attribute's value.
    #                     Available ONLY with Meilisearch v1.2 and newer (optional).
    #
    # Returns the documents results object.
    def documents(options = {})
      Utils.version_error_handler(__method__) do
        if options.key?(:filter)
          http_post "/indexes/#{@uid}/documents/fetch", Utils.filter(options, [:limit, :offset, :fields, :filter])
        else
          http_get "/indexes/#{@uid}/documents", Utils.parse_query(options, [:limit, :offset, :fields])
        end
      end
    end
    alias get_documents documents

    def add_documents(documents, primary_key = nil)
      documents = [documents] if documents.is_a?(Hash)
      http_post "/indexes/#{@uid}/documents", documents, { primaryKey: primary_key }.compact
    end
    alias replace_documents add_documents
    alias add_or_replace_documents add_documents

    def add_documents!(documents, primary_key = nil)
      task = add_documents(documents, primary_key)
      wait_for_task(task['taskUid'])
    end
    alias replace_documents! add_documents!
    alias add_or_replace_documents! add_documents!

    def add_documents_json(documents, primary_key = nil)
      options = { convert_body?: false }
      http_post "/indexes/#{@uid}/documents", documents, { primaryKey: primary_key }.compact, options
    end
    alias replace_documents_json add_documents_json
    alias add_or_replace_documents_json add_documents_json

    def add_documents_ndjson(documents, primary_key = nil)
      options = { headers: { 'Content-Type' => 'application/x-ndjson' }, convert_body?: false }
      http_post "/indexes/#{@uid}/documents", documents, { primaryKey: primary_key }.compact, options
    end
    alias replace_documents_ndjson add_documents_ndjson
    alias add_or_replace_documents_ndjson add_documents_ndjson

    def add_documents_csv(documents, primary_key = nil, delimiter = nil)
      options = { headers: { 'Content-Type' => 'text/csv' }, convert_body?: false }

      http_post "/indexes/#{@uid}/documents", documents, {
        primaryKey: primary_key,
        csvDelimiter: delimiter
      }.compact, options
    end
    alias replace_documents_csv add_documents_csv
    alias add_or_replace_documents_csv add_documents_csv

    def update_documents(documents, primary_key = nil)
      documents = [documents] if documents.is_a?(Hash)
      http_put "/indexes/#{@uid}/documents", documents, { primaryKey: primary_key }.compact
    end
    alias add_or_update_documents update_documents

    def update_documents!(documents, primary_key = nil)
      task = update_documents(documents, primary_key)
      wait_for_task(task['taskUid'])
    end
    alias add_or_update_documents! update_documents!

    def add_documents_in_batches(documents, batch_size = 1000, primary_key = nil)
      tasks = []
      documents.each_slice(batch_size) do |batch|
        tasks.append(add_documents(batch, primary_key))
      end
      tasks
    end

    def add_documents_in_batches!(documents, batch_size = 1000, primary_key = nil)
      tasks = add_documents_in_batches(documents, batch_size, primary_key)
      responses = []
      tasks.each do |task_obj|
        responses.append(wait_for_task(task_obj['taskUid']))
      end
      responses
    end

    def update_documents_in_batches(documents, batch_size = 1000, primary_key = nil)
      tasks = []
      documents.each_slice(batch_size) do |batch|
        tasks.append(update_documents(batch, primary_key))
      end
      tasks
    end

    def update_documents_in_batches!(documents, batch_size = 1000, primary_key = nil)
      tasks = update_documents_in_batches(documents, batch_size, primary_key)
      responses = []
      tasks.each do |task_obj|
        responses.append(wait_for_task(task_obj['taskUid']))
      end
      responses
    end

    # Public: Delete documents from an index
    #
    # options: A Hash or an Array containing documents_ids or a hash with filter:.
    #   filter: - A hash containing a filter that should match documents.
    #             Available ONLY with Meilisearch v1.2 and newer (optional)
    #
    # Returns a Task object.
    def delete_documents(options = {})
      Utils.version_error_handler(__method__) do
        if options.is_a?(Hash) && options.key?(:filter)
          http_post "/indexes/#{@uid}/documents/delete", options
        else
          # backwards compatibility:
          # expect to be a array or/number/string to send alongside as documents_ids.
          options = [options] unless options.is_a?(Array)

          http_post "/indexes/#{@uid}/documents/delete-batch", options
        end
      end
    end
    alias delete_multiple_documents delete_documents

    def delete_documents!(documents_ids)
      task = delete_documents(documents_ids)
      wait_for_task(task['taskUid'])
    end
    alias delete_multiple_documents! delete_documents!

    def delete_document(document_id)
      encode_document = URI.encode_www_form_component(document_id)
      http_delete "/indexes/#{@uid}/documents/#{encode_document}"
    end
    alias delete_one_document delete_document

    def delete_document!(document_id)
      task = delete_document(document_id)
      wait_for_task(task['taskUid'])
    end
    alias delete_one_document! delete_document!

    def delete_all_documents
      http_delete "/indexes/#{@uid}/documents"
    end

    def delete_all_documents!
      task = delete_all_documents
      wait_for_task(task['taskUid'])
    end

    ### SEARCH

<<<<<<< HEAD
    # option:
    # attributes_to_search_on: Customize attributes to search on at search time.
    # Available ONLY with Meilisearch v1.3 and newer (optional).

=======
    # options: A Hash
    #   show_ranking_score - To see the ranking scores for returned documents
>>>>>>> 9dbae8b8
    def search(query, options = {})
      attributes = { q: query.to_s }.merge(options.compact)

      parsed_options = Utils.transform_attributes(attributes)
      response = http_post "/indexes/#{@uid}/search", parsed_options

      response['nbHits'] ||= response['estimatedTotalHits'] unless response.key?('totalPages')

      response
    end

    ### TASKS

    def task_endpoint
      @task_endpoint ||= Task.new(@base_url, @api_key, @options)
    end
    private :task_endpoint

    def task(task_uid)
      task_endpoint.index_task(task_uid)
    end

    def tasks
      task_endpoint.index_tasks(@uid)
    end

    def wait_for_task(task_uid, timeout_in_ms = 5000, interval_in_ms = 50)
      task_endpoint.wait_for_task(task_uid, timeout_in_ms, interval_in_ms)
    end

    ### STATS

    def stats
      http_get "/indexes/#{@uid}/stats"
    end

    def number_of_documents
      stats['numberOfDocuments']
    end

    def indexing?
      stats['isIndexing']
    end

    def field_distribution
      stats['fieldDistribution']
    end

    ### SETTINGS - GENERAL

    def settings
      http_get "/indexes/#{@uid}/settings"
    end
    alias get_settings settings

    def update_settings(settings)
      http_patch "/indexes/#{@uid}/settings", Utils.transform_attributes(settings)
    end
    alias settings= update_settings

    def reset_settings
      http_delete "/indexes/#{@uid}/settings"
    end

    ### SETTINGS - RANKING RULES

    def ranking_rules
      http_get "/indexes/#{@uid}/settings/ranking-rules"
    end
    alias get_ranking_rules ranking_rules

    def update_ranking_rules(ranking_rules)
      http_put "/indexes/#{@uid}/settings/ranking-rules", ranking_rules
    end
    alias ranking_rules= update_ranking_rules

    def reset_ranking_rules
      http_delete "/indexes/#{@uid}/settings/ranking-rules"
    end

    ### SETTINGS - SYNONYMS

    def synonyms
      http_get "/indexes/#{@uid}/settings/synonyms"
    end
    alias get_synonyms synonyms

    def update_synonyms(synonyms)
      http_put "/indexes/#{@uid}/settings/synonyms", synonyms
    end
    alias synonyms= update_synonyms

    def reset_synonyms
      http_delete "/indexes/#{@uid}/settings/synonyms"
    end

    ### SETTINGS - STOP-WORDS

    def stop_words
      http_get "/indexes/#{@uid}/settings/stop-words"
    end
    alias get_stop_words stop_words

    def update_stop_words(stop_words)
      body = stop_words.nil? || stop_words.is_a?(Array) ? stop_words : [stop_words]
      http_put "/indexes/#{@uid}/settings/stop-words", body
    end
    alias stop_words= update_stop_words

    def reset_stop_words
      http_delete "/indexes/#{@uid}/settings/stop-words"
    end

    ### SETTINGS - DINSTINCT ATTRIBUTE

    def distinct_attribute
      http_get "/indexes/#{@uid}/settings/distinct-attribute"
    end
    alias get_distinct_attribute distinct_attribute

    def update_distinct_attribute(distinct_attribute)
      http_put "/indexes/#{@uid}/settings/distinct-attribute", distinct_attribute
    end
    alias distinct_attribute= update_distinct_attribute

    def reset_distinct_attribute
      http_delete "/indexes/#{@uid}/settings/distinct-attribute"
    end

    ### SETTINGS - SEARCHABLE ATTRIBUTES

    def searchable_attributes
      http_get "/indexes/#{@uid}/settings/searchable-attributes"
    end
    alias get_searchable_attributes searchable_attributes

    def update_searchable_attributes(searchable_attributes)
      http_put "/indexes/#{@uid}/settings/searchable-attributes", searchable_attributes
    end
    alias searchable_attributes= update_searchable_attributes

    def reset_searchable_attributes
      http_delete "/indexes/#{@uid}/settings/searchable-attributes"
    end

    ### SETTINGS - DISPLAYED ATTRIBUTES

    def displayed_attributes
      http_get "/indexes/#{@uid}/settings/displayed-attributes"
    end
    alias get_displayed_attributes displayed_attributes

    def update_displayed_attributes(displayed_attributes)
      http_put "/indexes/#{@uid}/settings/displayed-attributes", displayed_attributes
    end
    alias displayed_attributes= update_displayed_attributes

    def reset_displayed_attributes
      http_delete "/indexes/#{@uid}/settings/displayed-attributes"
    end

    ### SETTINGS - FILTERABLE ATTRIBUTES

    def filterable_attributes
      http_get "/indexes/#{@uid}/settings/filterable-attributes"
    end
    alias get_filterable_attributes filterable_attributes

    def update_filterable_attributes(filterable_attributes)
      http_put "/indexes/#{@uid}/settings/filterable-attributes", filterable_attributes
    end
    alias filterable_attributes= update_filterable_attributes

    def reset_filterable_attributes
      http_delete "/indexes/#{@uid}/settings/filterable-attributes"
    end

    ### SETTINGS - SORTABLE ATTRIBUTES

    def sortable_attributes
      http_get "/indexes/#{@uid}/settings/sortable-attributes"
    end
    alias get_sortable_attributes sortable_attributes

    def update_sortable_attributes(sortable_attributes)
      http_put "/indexes/#{@uid}/settings/sortable-attributes", sortable_attributes
    end
    alias sortable_attributes= update_sortable_attributes

    def reset_sortable_attributes
      http_delete "/indexes/#{@uid}/settings/sortable-attributes"
    end

    ### SETTINGS - PAGINATION

    def pagination
      http_get("/indexes/#{@uid}/settings/pagination")
    end
    alias get_pagination pagination

    def update_pagination(pagination)
      http_patch "/indexes/#{@uid}/settings/pagination", pagination
    end
    alias pagination= update_sortable_attributes

    def reset_pagination
      http_delete "/indexes/#{@uid}/settings/pagination"
    end

    def typo_tolerance
      http_get("/indexes/#{@uid}/settings/typo-tolerance")
    end
    alias get_typo_tolerance typo_tolerance

    def update_typo_tolerance(typo_tolerance_attributes)
      attributes = Utils.transform_attributes(typo_tolerance_attributes)
      http_patch("/indexes/#{@uid}/settings/typo-tolerance", attributes)
    end
    alias typo_tolerance= update_typo_tolerance

    def reset_typo_tolerance
      http_delete("/indexes/#{@uid}/settings/typo-tolerance")
    end

    def faceting
      http_get("/indexes/#{@uid}/settings/faceting")
    end
    alias get_faceting faceting

    def update_faceting(faceting_attributes)
      attributes = Utils.transform_attributes(faceting_attributes)
      http_patch("/indexes/#{@uid}/settings/faceting", attributes)
    end
    alias faceting= update_faceting

    def reset_faceting
      http_delete("/indexes/#{@uid}/settings/faceting")
    end
  end
end<|MERGE_RESOLUTION|>--- conflicted
+++ resolved
@@ -220,15 +220,11 @@
 
     ### SEARCH
 
-<<<<<<< HEAD
-    # option:
+    # options: A Hash
+    # show_ranking_score - To see the ranking scores for returned documents
     # attributes_to_search_on: Customize attributes to search on at search time.
     # Available ONLY with Meilisearch v1.3 and newer (optional).
-
-=======
-    # options: A Hash
-    #   show_ranking_score - To see the ranking scores for returned documents
->>>>>>> 9dbae8b8
+ 
     def search(query, options = {})
       attributes = { q: query.to_s }.merge(options.compact)
 
