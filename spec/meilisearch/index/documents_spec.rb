--- conflicted
+++ resolved
@@ -25,7 +25,17 @@
         expect(index.documents.count).to eq(documents.count)
       end
 
-<<<<<<< HEAD
+      it 'keeps the structure of the original documents' do
+        docs = [
+          { object_id: 123, my_title: 'Pride and Prejudice', 'my-comment': 'A great book' }
+        ]
+
+        response = index.add_documents(docs)
+        index.wait_for_pending_update(response['updateId'])
+
+        expect(index.documents.first.keys).to eq(docs.first.keys.map(&:to_s))
+      end
+
       it 'adds JSON documents (as a array of documents)' do
         documents = <<JSON
         [
@@ -70,17 +80,6 @@
         expect(response).to have_key('updateId')
         index.wait_for_pending_update(response['updateId'])
         expect(index.documents.count).to eq(3)
-=======
-      it 'keeps the structure of the original documents' do
-        docs = [
-          { object_id: 123, my_title: 'Pride and Prejudice', 'my-comment': 'A great book' }
-        ]
-
-        response = index.add_documents(docs)
-        index.wait_for_pending_update(response['updateId'])
-
-        expect(index.documents.first.keys).to eq(docs.first.keys.map(&:to_s))
->>>>>>> c0bfc68b
       end
 
       it 'adds documents in a batch (as a array of documents)' do
