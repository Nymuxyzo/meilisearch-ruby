# frozen_string_literal: true

RSpec.describe 'MeiliSearch::Client - Indexes' do
  describe '#create_index' do
    context 'without a primary key' do
      it 'creates an index' do
        index = client.create_index('new_index')

        expect(index).to be_a(MeiliSearch::Index)
        expect(index.uid).to eq('new_index')
        expect(index.primary_key).to be_nil
        expect(index.fetch_primary_key).to be_nil
      end
    end

    context 'with a primary key' do
      it 'creates an index' do
        index = client.create_index('new_index', primaryKey: 'primary_key')

        expect(index).to be_a(MeiliSearch::Index)
        expect(index.uid).to eq('new_index')
        expect(index.primary_key).to eq('primary_key')
        expect(index.fetch_primary_key).to eq('primary_key')
      end

      context 'when primary key option in snake_case' do
        it 'creates an index' do
          index = client.create_index('new_index', primary_key: 'primary_key')

          expect(index).to be_a(MeiliSearch::Index)
          expect(index.uid).to eq('new_index')
          expect(index.primary_key).to eq('primary_key')
          expect(index.fetch_primary_key).to eq('primary_key')
        end
      end

      context 'when uid is provided as an option' do
        it 'ignores the uid option' do
          index = client.create_index(
            'new_index',
            primaryKey: 'primary_key',
            uid: 'not_primary_key'
          )

          expect(index).to be_a(MeiliSearch::Index)
          expect(index.uid).to eq('new_index')
          expect(index.primary_key).to eq('primary_key')
          expect(index.fetch_primary_key).to eq('primary_key')
        end
      end
    end

    context 'when an index with a given uid already exists' do
      it 'raises an error' do
        client.create_index('existing_index')

        expect do
          client.create_index('existing_index')
        end.to raise_meilisearch_api_error_with(400, 'index_already_exists', 'invalid_request_error')
      end
    end

    context 'when the uid format is invalid' do
      it 'raises an error' do
        expect do
          client.create_index('two words')
        end.to raise_meilisearch_api_error_with(400, 'invalid_index_uid', 'invalid_request_error')
      end
    end
  end

  describe '#get_or_create_index' do
    it 'creates a new index' do
      expect do
        new_index = client.get_or_create_index('new_index')

        expect(new_index).to be_a(MeiliSearch::Index)
      end.to change { client.indexes.length }.by(1)

      found_index = client.fetch_index('new_index')
      expect(found_index.uid).to eq('new_index')
      expect(found_index.primary_key).to be_nil
    end

    it 'gets an index that already exists' do
      client.create_index('existing_index')

      expect do
        client.get_or_create_index('existing_index')
      end.not_to(change { client.indexes.length })
    end

    context 'when a primary key is provided' do
      it 'creates a new index' do
        expect do
          index = client.get_or_create_index('new_index', primaryKey: 'primary_key')

          expect(index).to be_a(MeiliSearch::Index)
        end.to change { client.indexes.length }.by(1)
      end
    end
  end

  describe '#indexes' do
    it 'returns MeiliSearch::Index objects' do
      client.create_index('index')

      response = client.indexes.first

      expect(response).to be_a(MeiliSearch::Index)
    end

    it 'gets a list of indexes' do
      ['first_index', 'second_index', 'third_index'].each { |name| client.create_index(name) }

      indexes = client.indexes

      expect(indexes).to be_a(Array)
      expect(indexes.length).to eq(3)
      uids = indexes.map(&:uid)
      expect(uids).to contain_exactly('first_index', 'second_index', 'third_index')
    end
  end

  describe '#raw_indexes' do
    it 'returns raw indexes' do
      client.create_index('index')

      response = client.raw_indexes.first

      expect(response).to be_a(Hash)
      expect(response['uid']).to eq('index')
    end

    it 'gets a list of raw indexes' do
      ['first_index', 'second_index', 'third_index'].each { |name| client.create_index(name) }

      indexes = client.raw_indexes

      expect(indexes).to be_a(Array)
      expect(indexes.length).to eq(3)
      uids = indexes.map { |elem| elem['uid'] }
      expect(uids).to contain_exactly('first_index', 'second_index', 'third_index')
    end
  end

<<<<<<< HEAD
  it 'fetch a specific index raw Hash response based on uid' do
    index = client.create_index('specific_index_fetch_raw', primaryKey: 'primary_key')

    raw_response = index.fetch_raw_info

    expect(raw_response).to be_a(Hash)
    expect(raw_response['uid']).to eq('specific_index_fetch_raw')
    expect(raw_response['primaryKey']).to eq('primary_key')
    expect(Time.parse(raw_response['createdAt'])).to be_a(Time)
    expect(Time.parse(raw_response['createdAt'])).to be_within(60).of(Time.now)
    expect(Time.parse(raw_response['updatedAt'])).to be_a(Time)
    expect(Time.parse(raw_response['updatedAt'])).to be_within(60).of(Time.now)
  end

  it 'returns an index object based on uid' do
    client.create_index('index_with_pk', primaryKey: 'primary_key')
=======
  describe '#fetch_index' do
    it 'fetches index by uid' do
      client.create_index('new_index', primaryKey: 'primary_key')
>>>>>>> 0f9b4052

      fetched_index = client.fetch_index('new_index')

      expect(fetched_index).to be_a(MeiliSearch::Index)
      expect(fetched_index.uid).to eq('new_index')
      expect(fetched_index.primary_key).to eq('primary_key')
      expect(fetched_index.fetch_primary_key).to eq('primary_key')
    end
  end

  describe '#index' do
    it 'returns an index object with the provided uid' do
      client.create_index('existing_index', primaryKey: 'primary_key')

      # this index is in memory, without metadata from server
      index = client.index('existing_index')

      expect(index).to be_a(MeiliSearch::Index)
      expect(index.uid).to eq('existing_index')
      expect(index.primary_key).to be_nil

      # fetch primary key metadata from server
      expect(index.fetch_primary_key).to eq('primary_key')
      expect(index.primary_key).to eq('primary_key')
    end
  end

  describe '#delete_index' do
    context 'when the index exists' do
      it 'deletes the index' do
        client.create_index('existing_index')

        expect(client.delete_index('existing_index')).to be_nil
        expect { client.fetch_index('existing_index') }.to raise_index_not_found_meilisearch_api_error
      end
    end

    context 'when the index does not exist' do
      it 'raises an index not found error' do
        expect { client.delete_index('index_does_not_exist') }.to raise_index_not_found_meilisearch_api_error
      end
    end
  end
end<|MERGE_RESOLUTION|>--- conflicted
+++ resolved
@@ -144,28 +144,9 @@
     end
   end
 
-<<<<<<< HEAD
-  it 'fetch a specific index raw Hash response based on uid' do
-    index = client.create_index('specific_index_fetch_raw', primaryKey: 'primary_key')
-
-    raw_response = index.fetch_raw_info
-
-    expect(raw_response).to be_a(Hash)
-    expect(raw_response['uid']).to eq('specific_index_fetch_raw')
-    expect(raw_response['primaryKey']).to eq('primary_key')
-    expect(Time.parse(raw_response['createdAt'])).to be_a(Time)
-    expect(Time.parse(raw_response['createdAt'])).to be_within(60).of(Time.now)
-    expect(Time.parse(raw_response['updatedAt'])).to be_a(Time)
-    expect(Time.parse(raw_response['updatedAt'])).to be_within(60).of(Time.now)
-  end
-
-  it 'returns an index object based on uid' do
-    client.create_index('index_with_pk', primaryKey: 'primary_key')
-=======
   describe '#fetch_index' do
     it 'fetches index by uid' do
       client.create_index('new_index', primaryKey: 'primary_key')
->>>>>>> 0f9b4052
 
       fetched_index = client.fetch_index('new_index')
 
@@ -176,6 +157,22 @@
     end
   end
 
+  describe '#fetch_raw_index' do
+    it 'fetch a specific index raw Hash response based on uid' do
+      index = client.create_index('specific_index_fetch_raw', primaryKey: 'primary_key')
+
+      raw_response = index.fetch_raw_info
+
+      expect(raw_response).to be_a(Hash)
+      expect(raw_response['uid']).to eq('specific_index_fetch_raw')
+      expect(raw_response['primaryKey']).to eq('primary_key')
+      expect(Time.parse(raw_response['createdAt'])).to be_a(Time)
+      expect(Time.parse(raw_response['createdAt'])).to be_within(60).of(Time.now)
+      expect(Time.parse(raw_response['updatedAt'])).to be_a(Time)
+      expect(Time.parse(raw_response['updatedAt'])).to be_within(60).of(Time.now)
+    end
+  end
+
   describe '#index' do
     it 'returns an index object with the provided uid' do
       client.create_index('existing_index', primaryKey: 'primary_key')
