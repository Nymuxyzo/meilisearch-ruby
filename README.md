<p align="center">
  <img src="https://raw.githubusercontent.com/meilisearch/integration-guides/main/assets/logos/meilisearch_ruby.svg" alt="Meilisearch-Ruby" width="200" height="200" />
</p>

<h1 align="center">Meilisearch Ruby</h1>

<h4 align="center">
  <a href="https://github.com/meilisearch/meilisearch">Meilisearch</a> |
  <a href="https://www.meilisearch.com/cloud?utm_campaign=oss&utm_source=github&utm_medium=meilisearch-ruby">Meilisearch Cloud</a> |
  <a href="https://docs.meilisearch.com">Documentation</a> |
  <a href="https://discord.meilisearch.com">Discord</a> |
  <a href="https://roadmap.meilisearch.com/tabs/1-under-consideration">Roadmap</a> |
  <a href="https://www.meilisearch.com">Website</a> |
  <a href="https://www.meilisearch.com/docs/faq">FAQ</a>
</h4>

<p align="center">
  <a href="https://badge.fury.io/rb/meilisearch"><img src="https://badge.fury.io/rb/meilisearch.svg" alt="Latest Stable Version"></a>
  <a href="https://github.com/meilisearch/meilisearch-ruby/actions"><img src="https://github.com/meilisearch/meilisearch-ruby/workflows/Tests/badge.svg" alt="Test"></a>
  <a href="https://app.codecov.io/gh/meilisearch/meilisearch-ruby/tree/main" >
    <img src="https://codecov.io/gh/meilisearch/meilisearch-ruby/branch/main/graph/badge.svg?token=9J7LRP11IR"/>
  </a>
  <a href="https://github.com/meilisearch/meilisearch-ruby/blob/main/LICENSE"><img src="https://img.shields.io/badge/license-MIT-informational" alt="License"></a>
  <a href="https://ms-bors.herokuapp.com/repositories/6"><img src="https://bors.tech/images/badge_small.svg" alt="Bors enabled"></a>
</p>

<p align="center">⚡ The Meilisearch API client written for Ruby 💎</p>

**Meilisearch Ruby** is the Meilisearch API client for Ruby developers.

**Meilisearch** is an open-source search engine. [Learn more about Meilisearch.](https://github.com/meilisearch/meilisearch)

## Table of Contents <!-- omit in toc -->

- [📖 Documentation](#-documentation)
- [⚡ Supercharge your Meilisearch experience](#-supercharge-your-meilisearch-experience)
- [🔧 Installation](#-installation)
- [🚀 Getting started](#-getting-started)
- [🤖 Compatibility with Meilisearch](#-compatibility-with-meilisearch)
- [💡 Learn more](#-learn-more)
- [⚙️ Contributing](#️-contributing)

## 📖 Documentation

This readme contains all the documentation you need to start using this Meilisearch SDK.

For general information on how to use Meilisearch—such as our API reference, tutorials, guides, and in-depth articles—refer to our [main documentation website](https://www.meilisearch.com/docs/).


## ⚡ Supercharge your Meilisearch experience

Say goodbye to server deployment and manual updates with [Meilisearch Cloud](https://www.meilisearch.com/cloud?utm_campaign=oss&utm_source=github&utm_medium=meilisearch-ruby). Get started with a 14-day free trial! No credit card required.

## 🔧 Installation

This package requires Ruby version 2.6.0 or later.

With `gem` in command line:
```bash
gem install meilisearch
```

In your `Gemfile` with [bundler](https://bundler.io/):
```ruby
source 'https://rubygems.org'

gem 'meilisearch'
```

### Run Meilisearch <!-- omit in toc -->

There are many easy ways to [download and run a Meilisearch instance](https://www.meilisearch.com/docs/learn/getting_started/quick_start#setup-and-installation).

For example, using the `curl` command in your [Terminal](https://itconnect.uw.edu/learn/workshops/online-tutorials/what-is-a-terminal/):

```sh
# Install Meilisearch
curl -L https://install.meilisearch.com | sh

# Launch Meilisearch
./meilisearch --master-key=masterKey
```

NB: you can also download Meilisearch from **Homebrew** or **APT** or even run it using **Docker**.

## 🚀 Getting started

#### Add documents <!-- omit in toc -->

```ruby
require 'meilisearch'

client = MeiliSearch::Client.new('http://127.0.0.1:7700', 'masterKey')

# An index is where the documents are stored.
index = client.index('movies')

documents = [
  { id: 1, title: 'Carol', genres: ['Romance', 'Drama'] },
  { id: 2, title: 'Wonder Woman', genres: ['Action', 'Adventure'] },
  { id: 3, title: 'Life of Pi', genres: ['Adventure', 'Drama'] },
  { id: 4, title: 'Mad Max: Fury Road', genres: ['Adventure', 'Science Fiction'] },
  { id: 5, title: 'Moana', genres: ['Fantasy', 'Action']},
  { id: 6, title: 'Philadelphia', genres: ['Drama'] },
]
# If the index 'movies' does not exist, Meilisearch creates it when you first add the documents.
index.add_documents(documents) # => { "uid": 0 }
```

With the `uid`, you can check the status (`enqueued`, `canceled`, `processing`, `succeeded` or `failed`) of your documents addition using the [task](https://www.meilisearch.com/docs/reference/api/tasks#get-tasks).

💡 To customize the `Client`, for example, increasing the default timeout, please check out [this section](https://github.com/meilisearch/meilisearch-ruby/wiki/Client-Options) of the Wiki.

#### Basic Search <!-- omit in toc -->

``` ruby
# Meilisearch is typo-tolerant:
puts index.search('carlo')
```
Output:

```ruby
{
  "hits" => [{
    "id" => 1,
    "title" => "Carol"
  }],
  "offset" => 0,
  "limit" => 20,
  "processingTimeMs" => 1,
  "query" => "carlo"
}
```

#### Custom search <!-- omit in toc -->

All the supported options are described in the [search parameters](https://www.meilisearch.com/docs/reference/api/search#search-parameters) section of the documentation.

```ruby
index.search(
  'wonder',
  attributes_to_highlight: ['*']
)
```

JSON output:

```json
{
    "hits": [
        {
            "id": 2,
            "title": "Wonder Woman",
            "_formatted": {
                "id": 2,
                "title": "<em>Wonder</em> Woman"
            }
        }
    ],
    "offset": 0,
    "limit": 20,
    "processingTimeMs": 0,
    "query": "wonder"
}
```

#### Custom Search With Filters <!-- omit in toc -->

If you want to enable filtering, you must add your attributes to the `filterableAttributes` index setting.

```ruby
index.update_filterable_attributes([
  'id',
  'genres'
])
```

You only need to perform this operation once.

Note that Meilisearch will rebuild your index whenever you update `filterableAttributes`. Depending on the size of your dataset, this might take time. You can track the process using the [tasks](https://www.meilisearch.com/docs/reference/api/tasks#get-tasks)).

Then, you can perform the search:

```ruby
index.search('wonder', { filter: ['id > 1 AND genres = Action'] })
```

JSON output:

```json
{
  "hits": [
    {
      "id": 2,
      "title": "Wonder Woman",
      "genres": [
        "Action",
        "Adventure"
      ]
    }
  ],
  "estimatedTotalHits": 1,
  "query": "wonder",
  "limit": 20,
  "offset": 0,
  "processingTimeMs": 0
}
```

<<<<<<< HEAD
#### Custom Search With attributes on at search time  <!-- omit in toc -->

[Customize attributes to search on at search time](https://www.meilisearch.com/docs/reference/api/search#customize-attributes-to-search-on-at-search-time).

Available ONLY with Meilisearch v1.3 and newer (optional). 


you can perform the search :

```ruby
index.search('wonder', { attributes_to_search_on: ['genres'] })
```

=======
#### Display ranking details at search
>>>>>>> 9dbae8b8

JSON output:

```json
{
<<<<<<< HEAD
  "hits":[],
  "query":"wonder",
  "processingTimeMs":0,
  "limit":20,
  "offset":0,
  "estimatedTotalHits":0,
  "nbHits":0
}
```

=======
  "hits": [
    {
      "id": 15359,
      "title": "Wonder Woman",
      "_rankingScoreDetails": {
        "words": {
          "order": 0,
          "matchingWords": 2,
          "maxMatchingWords": 2,
          "score": 1.0
        },
        "typo": {
          "order": 1,
          "typoCount": 0,
          "maxTypoCount": 2,
          "score": 1.0
        },
        "proximity": {
          "order": 2,
          "score": 1.0
        },
        "attribute": {
          "order": 3,
          "attributeRankingOrderScore": 0.8181818181818182,
          "queryWordDistanceScore": 1.0,
          "score": 0.8181818181818182
        },
        "exactness": {
          "order": 4,
          "matchType": "exactMatch",
          "score": 1.0
        }
      }
    }
  ]
}
```

You can enable it by querying PATCH /experimental-features with { "scoreDetails": true }

This feature is only available with Meilisearch v1.3 and newer (optional).

>>>>>>> 9dbae8b8
## 🤖 Compatibility with Meilisearch

This package guarantees compatibility with [version v1.x of Meilisearch](https://github.com/meilisearch/meilisearch/releases/latest), but some features may not be present. Please check the [issues](https://github.com/meilisearch/meilisearch-ruby/issues?q=is%3Aissue+is%3Aopen+label%3A%22good+first+issue%22+label%3Aenhancement) for more info.

## 💡 Learn more

The following sections in our main documentation website may interest you:

- **Manipulate documents**: see the [API references](https://www.meilisearch.com/docs/reference/api/documents) or read more about [documents](https://www.meilisearch.com/docs/learn/core_concepts/documents).
- **Search**: see the [API references](https://www.meilisearch.com/docs/reference/api/search) or follow our guide on [search parameters](https://www.meilisearch.com/docs/reference/api/search#search-parameters).
- **Manage the indexes**: see the [API references](https://www.meilisearch.com/docs/reference/api/indexes) or read more about [indexes](https://www.meilisearch.com/docs/learn/core_concepts/indexes).
- **Configure the index settings**: see the [API references](https://www.meilisearch.com/docs/reference/api/settings) or follow our guide on [settings parameters](https://www.meilisearch.com/docs/reference/api/settings).

📖 Also, check out the [Wiki](https://github.com/meilisearch/meilisearch-ruby/wiki) of this repository to know what this SDK provides!

## ⚙️ Contributing

Any new contribution is more than welcome in this project!

If you want to know more about the development workflow or want to contribute, please visit our [contributing guidelines](/CONTRIBUTING.md) for detailed instructions!

<hr>

**Meilisearch** provides and maintains many **SDKs and Integration tools** like this one. We want to provide everyone with an **amazing search experience for any kind of project**. If you want to contribute, make suggestions, or just know what's going on right now, visit us in the [integration-guides](https://github.com/meilisearch/integration-guides) repository.<|MERGE_RESOLUTION|>--- conflicted
+++ resolved
@@ -207,7 +207,6 @@
 }
 ```
 
-<<<<<<< HEAD
 #### Custom Search With attributes on at search time  <!-- omit in toc -->
 
 [Customize attributes to search on at search time](https://www.meilisearch.com/docs/reference/api/search#customize-attributes-to-search-on-at-search-time).
@@ -221,15 +220,11 @@
 index.search('wonder', { attributes_to_search_on: ['genres'] })
 ```
 
-=======
-#### Display ranking details at search
->>>>>>> 9dbae8b8
-
-JSON output:
-
-```json
-{
-<<<<<<< HEAD
+
+JSON output:
+
+```json
+{
   "hits":[],
   "query":"wonder",
   "processingTimeMs":0,
@@ -240,7 +235,12 @@
 }
 ```
 
-=======
+#### Display ranking details at search
+
+JSON output:
+
+```json
+{
   "hits": [
     {
       "id": 15359,
@@ -283,7 +283,82 @@
 
 This feature is only available with Meilisearch v1.3 and newer (optional).
 
->>>>>>> 9dbae8b8
+#### Custom Search With attributes on at search time  <!-- omit in toc -->
+
+[Customize attributes to search on at search time](https://www.meilisearch.com/docs/reference/api/search#customize-attributes-to-search-on-at-search-time).
+
+Available ONLY with Meilisearch v1.3 and newer (optional). 
+
+
+you can perform the search :
+
+```ruby
+index.search('wonder', { attributes_to_search_on: ['genres'] })
+```
+
+
+JSON output:
+
+```json
+{
+  "hits":[],
+  "query":"wonder",
+  "processingTimeMs":0,
+  "limit":20,
+  "offset":0,
+  "estimatedTotalHits":0,
+  "nbHits":0
+}
+```
+
+#### Display ranking details at search
+
+JSON output:
+
+```json
+{
+  "hits": [
+    {
+      "id": 15359,
+      "title": "Wonder Woman",
+      "_rankingScoreDetails": {
+        "words": {
+          "order": 0,
+          "matchingWords": 2,
+          "maxMatchingWords": 2,
+          "score": 1.0
+        },
+        "typo": {
+          "order": 1,
+          "typoCount": 0,
+          "maxTypoCount": 2,
+          "score": 1.0
+        },
+        "proximity": {
+          "order": 2,
+          "score": 1.0
+        },
+        "attribute": {
+          "order": 3,
+          "attributeRankingOrderScore": 0.8181818181818182,
+          "queryWordDistanceScore": 1.0,
+          "score": 0.8181818181818182
+        },
+        "exactness": {
+          "order": 4,
+          "matchType": "exactMatch",
+          "score": 1.0
+        }
+      }
+    }
+  ]
+}
+```
+
+You can enable it by querying PATCH /experimental-features with { "scoreDetails": true }
+
+This feature is only available with Meilisearch v1.3 and newer (optional).
+
 ## 🤖 Compatibility with Meilisearch
 
 This package guarantees compatibility with [version v1.x of Meilisearch](https://github.com/meilisearch/meilisearch/releases/latest), but some features may not be present. Please check the [issues](https://github.com/meilisearch/meilisearch-ruby/issues?q=is%3Aissue+is%3Aopen+label%3A%22good+first+issue%22+label%3Aenhancement) for more info.
